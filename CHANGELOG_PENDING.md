### Improvements


### Bug Fixes

<<<<<<< HEAD
### Improvements

- [cli/about] - Add comand for debug information
  [#7817](https://github.com/pulumi/pulumi/pull/7817)
=======
- [cli] - Avoid `missing go.sum entry for module` for new Go projects.
  [#7808](https://github.com/pulumi/pulumi/pull/7808)
>>>>>>> ac2ba6aa
<|MERGE_RESOLUTION|>--- conflicted
+++ resolved
@@ -3,12 +3,10 @@
 
 ### Bug Fixes
 
-<<<<<<< HEAD
 ### Improvements
 
 - [cli/about] - Add comand for debug information
   [#7817](https://github.com/pulumi/pulumi/pull/7817)
-=======
+
 - [cli] - Avoid `missing go.sum entry for module` for new Go projects.
-  [#7808](https://github.com/pulumi/pulumi/pull/7808)
->>>>>>> ac2ba6aa
+  [#7808](https://github.com/pulumi/pulumi/pull/7808)