--- conflicted
+++ resolved
@@ -1,13 +1,9 @@
 ### Improvements
 
-<<<<<<< HEAD
-### Bug Fixes
-
-  [sdk/nodejs] - Fix uncaught error "ENOENT: no such file or directory" when an error occurs during the stack up
-  [#9065](https://github.com/pulumi/pulumi/issues/9065)
-=======
 - [language/dotnet] - Updated Pulumi dotnet packages to use grpc-dotnet instead of grpc.
    [#9149](https://github.com/pulumi/pulumi/pull/9149)
 
 ### Bug Fixes
->>>>>>> 579de0e1
+
+  [sdk/nodejs] - Fix uncaught error "ENOENT: no such file or directory" when an error occurs during the stack up
+  [#9065](https://github.com/pulumi/pulumi/issues/9065)